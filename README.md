# jupyterlab-pullrequests

[![Build Status](https://github.com/jupyterlab/pull-requests/actions/workflows/build.yml/badge.svg)](https://github.com/jupyterlab/pull-requests/actions/workflows/build.yml)
[![NPM Version](https://img.shields.io/npm/v/@jupyterlab/pullrequests.svg)](https://www.npmjs.com/package/@jupyterlab/pullrequests)
[![Pypi Version](https://img.shields.io/pypi/v/jupyterlab-pullrequests.svg)](https://pypi.org/project/jupyterlab-pullrequests/)
[![Conda Version](https://img.shields.io/conda/vn/conda-forge/jupyterlab-pullrequests.svg)](https://anaconda.org/conda-forge/jupyterlab-pullrequests)

A JupyterLab extension for reviewing pull requests.

![](gifs/demo.gif)

For now, it supports GitHub and GitLab providers.

## Prerequisites

<<<<<<< HEAD
- JupyterLab 3.x
  - for JupyterLab 2.x, see the `2.x` branch 
- [jupyterlab-git](https://github.com/jupyterlab/jupyterlab-git) >=0.30.0
=======
-   JupyterLab 2.x
-   [jupyterlab-git](https://github.com/jupyterlab/jupyterlab-git) >=0.24.0,<0.30.0
>>>>>>> d2e66e6c

> For GitLab, you will need also `diff-match-patch`

## Usage

-   Open the pull request extension from the tab on the left panel

## Installation

### 1. Install the extension with the following steps

With pip:

```bash
pip install jupyterlab-pullrequests
```

Or with conda:

```bash
conda install -c conda-forge jupyterlab-pullrequests
```


For GitLab, in addition, you will need to

```bash
pip install diff-match-patch
```
Or with conda:

```bash
conda install -c conda-forge diff-match-patch
```

### 2. Getting your access token

For GitHub, the documentation is [there](https://docs.github.com/en/github/authenticating-to-github/creating-a-personal-access-token). The token scope must be **repo**.

For GitLab, the documentation is [there](https://docs.gitlab.com/ee/user/profile/personal_access_tokens.html#creating-a-personal-access-token). The token scope must be **api**.

Remember that this token is effectively a password for your account.
_Do not_ share it online or check the token into version control,
as people can use it to access all of your data.

### 3. Setting your access token in JupyterLab Pull Requests

You now need to add the credentials you got from the provider
to your server configuration file. Instructions for generating a configuration
file can be found [here](http://jupyter-notebook.readthedocs.io/en/stable/config_overview.html#configure-nbserver).
Once you have identified this file, add the following lines to it:

```python
c.PRConfig.access_token = '<YOUR_ACCESS_TOKEN>'
```

where "`<YOUR_ACCESS_TOKEN>`" is the string value you obtained above.

If you are using GitLab instead of GitHub, you also need to set the
provider:

```python
c.PRConfig.provider = 'gitlab'
```

Congrats, you did it! Launch JupyterLab and look for the Pull Request tab on the left! 🎉

> If you are not using GitHub.com or GitLab.com, you can set the API base URL of your provider
> with the configurable parameter `PRConfig.api_base_url`.

## Settings

This extension as [server settings](http://jupyter-notebook.readthedocs.io/en/stable/config_overview.html).

-   **PRConfig.access_token**: Access token to be authenticated by the provider
-   **PRConfig.provider**: `github` (default) or `gitlab`
-   **PRConfig.api_base_url**: Provider API base url (default to `https://api.github.com` except if provider is _gitlab_ then it defaults to `https://gitlab.com/api/v4/`)

## Development

### Contributing

If you would like to contribute to the project, please read our [contributor documentation](https://github.com/jupyterlab/pull-requests/blob/master/CONTRIBUTING.md).

JupyterLab follows the official [Jupyter Code of Conduct](https://github.com/jupyter/governance/blob/master/conduct/code_of_conduct.md).<|MERGE_RESOLUTION|>--- conflicted
+++ resolved
@@ -13,14 +13,9 @@
 
 ## Prerequisites
 
-<<<<<<< HEAD
 - JupyterLab 3.x
-  - for JupyterLab 2.x, see the `2.x` branch 
+  - for JupyterLab 2.x, see the [`2.x` branch](https://github.com/jupyterlab/pull-requests/tree/2.x) 
 - [jupyterlab-git](https://github.com/jupyterlab/jupyterlab-git) >=0.30.0
-=======
--   JupyterLab 2.x
--   [jupyterlab-git](https://github.com/jupyterlab/jupyterlab-git) >=0.24.0,<0.30.0
->>>>>>> d2e66e6c
 
 > For GitLab, you will need also `diff-match-patch`
 
