import json
from pathlib import Path

from ._version import __version__

HERE = Path(__file__).parent.resolve()

with (HERE / "labextension" / "package.json").open() as fid:
    data = json.load(fid)


def _jupyter_labextension_paths():
    return [{"src": "labextension", "dest": data["name"]}]


def _jupyter_server_extension_points():
    return [{"module": "jupyterlab_pullrequests"}]


def _load_jupyter_server_extension(server_app):
    """Registers the API handler to receive HTTP requests from the frontend extension.

    Parameters
    ----------
    server_app: jupyterlab.labapp.LabApp
        JupyterLab application instance
    """
<<<<<<< HEAD
    config = PRConfig(config=server_app.config)
    setup_handlers(server_app.web_app, config)
    server_app.log.info("Registered jupyterlab_pullrequests extension")
=======
    from .base import PRConfig
    from .handlers import setup_handlers

    config = PRConfig(config=lab_app.config)
    setup_handlers(lab_app.web_app, config)
    lab_app.log.info("Registered jupyterlab_pullrequests extension")
>>>>>>> c081dbd2
<|MERGE_RESOLUTION|>--- conflicted
+++ resolved
@@ -1,16 +1,7 @@
-import json
-from pathlib import Path
-
-from ._version import __version__
-
-HERE = Path(__file__).parent.resolve()
-
-with (HERE / "labextension" / "package.json").open() as fid:
-    data = json.load(fid)
-
+from ._version import __version__, __js__
 
 def _jupyter_labextension_paths():
-    return [{"src": "labextension", "dest": data["name"]}]
+    return [{"src": "labextension", "dest": __js__["name"]}]
 
 
 def _jupyter_server_extension_points():
@@ -25,15 +16,9 @@
     server_app: jupyterlab.labapp.LabApp
         JupyterLab application instance
     """
-<<<<<<< HEAD
-    config = PRConfig(config=server_app.config)
-    setup_handlers(server_app.web_app, config)
-    server_app.log.info("Registered jupyterlab_pullrequests extension")
-=======
     from .base import PRConfig
     from .handlers import setup_handlers
 
-    config = PRConfig(config=lab_app.config)
-    setup_handlers(lab_app.web_app, config)
-    lab_app.log.info("Registered jupyterlab_pullrequests extension")
->>>>>>> c081dbd2
+    config = PRConfig(config=server_app.config)
+    setup_handlers(server_app.web_app, config)
+    server_app.log.info("Registered jupyterlab_pullrequests extension")