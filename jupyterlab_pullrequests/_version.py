<<<<<<< HEAD
import json
from pathlib import Path

__all__ = ["__version__"]

def _fetchVersion():
    HERE = Path(__file__).parent.resolve()

    for settings in HERE.rglob("package.json"): 
        try:
            with settings.open() as f:
                return json.load(f)["version"]
        except FileNotFoundError:
            pass

    raise FileNotFoundError(f"Could not find package.json under dir {HERE!s}")

__version__ = _fetchVersion()
=======
__version__ = "2.0.0"
>>>>>>> c081dbd2
<|MERGE_RESOLUTION|>--- conflicted
+++ resolved
@@ -1,22 +1,7 @@
-<<<<<<< HEAD
+""" read single source of truth from shipped labextension's package.json
+"""
 import json
 from pathlib import Path
 
-__all__ = ["__version__"]
-
-def _fetchVersion():
-    HERE = Path(__file__).parent.resolve()
-
-    for settings in HERE.rglob("package.json"): 
-        try:
-            with settings.open() as f:
-                return json.load(f)["version"]
-        except FileNotFoundError:
-            pass
-
-    raise FileNotFoundError(f"Could not find package.json under dir {HERE!s}")
-
-__version__ = _fetchVersion()
-=======
-__version__ = "2.0.0"
->>>>>>> c081dbd2
+__js__ = json.loads((Path(__file__).parent / "labextension/package.json").read_text())
+__version__ = __js__["version"]