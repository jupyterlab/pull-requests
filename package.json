--- conflicted
+++ resolved
@@ -44,16 +44,11 @@
     "clean:lib": "rimraf lib tsconfig.tsbuildinfo",
     "eslint": "eslint . --ext .ts,.tsx --fix",
     "eslint:check": "eslint . --ext .ts,.tsx",
-<<<<<<< HEAD
     "install:extension": "jupyter labextension develop --overwrite .",
-    "test": "jest",
-    "watch": "run-p watch:src watch:labextension",
     "watch:labextension": "jupyter labextension watch .",
-    "watch:src": "tsc -w"
-=======
+    "watch:src": "tsc -w",
     "test": "jest --coverage",
-    "watch": "tsc -w"
->>>>>>> 916a3ea9
+    "watch": "run-p watch:src watch:labextension"
   },
   "dependencies": {
     "@jupyterlab/application": "^3.0.6",
