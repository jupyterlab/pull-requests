[metadata]
long_description = file: README.md
long_description_content_type = text/markdown
license-file = LICENSE
description-file = README.md
platforms = Linux, Mac OS X, Windows
keywords =
    Interactive
    Jupyter
    JupyterLab
    Notebook
    Web
    Git
    Version Control
    Pull Requests
classifiers =
    Framework :: Jupyter
    Intended Audience :: Developers
    Intended Audience :: Information Technology
    License :: OSI Approved :: BSD License
    Programming Language :: Python
    Programming Language :: Python :: 3.6
    Programming Language :: Python :: 3.7
    Programming Language :: Python :: 3.8
    Programming Language :: Python :: 3.9
    Programming Language :: Python :: 3 :: Only

[options]
python_requires = >=3.6
setup_requires =
    setuptools
    wheel
install_requires =
<<<<<<< HEAD
    jupyterlab ~=3.0
    nbdime
=======
    jupyterlab ~=2.0
    jupyterlab-git >=0.24.0,<0.30.0a0
>>>>>>> caba62f7
packages = find:
include_package_data = True
zip_safe = False

[options.extras_require]
gitlab =
    diff-match-patch
test =
    %(gitlab)s
    mock>=4.0.0
    pytest
    pytest-asyncio
    pytest-tornasync
coverage =
    %(test)s
    codecov
    pytest-cov
dev =
    %(coverage)s
    twine<|MERGE_RESOLUTION|>--- conflicted
+++ resolved
@@ -31,13 +31,8 @@
     setuptools
     wheel
 install_requires =
-<<<<<<< HEAD
     jupyterlab ~=3.0
-    nbdime
-=======
-    jupyterlab ~=2.0
-    jupyterlab-git >=0.24.0,<0.30.0a0
->>>>>>> caba62f7
+    jupyterlab-git >=0.30.0b3,<0.40.0a0
 packages = find:
 include_package_data = True
 zip_safe = False
