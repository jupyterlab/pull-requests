"""
Basic Setup Module
"""
import setuptools

with open("README.md", "r") as fh:
    long_description = fh.read()

tests_require = ["pytest", "asynctest"]

setup_args = dict(
    name="jupyterlab_pullrequests",
<<<<<<< HEAD
    version="0.1.0",
    author="Jupyter Development Team",
    license="BSD-3-Clause",
=======
    version="0.2.0",
>>>>>>> 8eb5246b
    description="A server extension for JupyterLab's pull request extension",
    long_description=long_description,
    long_description_content_type="text/markdown",
    packages=setuptools.find_packages(),
    install_requires=["notebook", "nbdime"],
    tests_require=tests_require,
    extras_require={'test': tests_require},
    package_data={"jupyterlab_pullrequests": ["*"]},
)

if __name__ == "__main__":
    setuptools.setup(**setup_args)<|MERGE_RESOLUTION|>--- conflicted
+++ resolved
@@ -10,13 +10,9 @@
 
 setup_args = dict(
     name="jupyterlab_pullrequests",
-<<<<<<< HEAD
-    version="0.1.0",
+    version="0.2.0",
     author="Jupyter Development Team",
     license="BSD-3-Clause",
-=======
-    version="0.2.0",
->>>>>>> 8eb5246b
     description="A server extension for JupyterLab's pull request extension",
     long_description=long_description,
     long_description_content_type="text/markdown",
