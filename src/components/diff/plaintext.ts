--- conflicted
+++ resolved
@@ -1,12 +1,6 @@
-<<<<<<< HEAD
 /* eslint-disable @typescript-eslint/ban-ts-comment */
-import { Mode } from '@jupyterlab/codemirror';
-import { mergeView } from '@jupyterlab/git/lib/components/diff/mergeview';
-=======
-/* eslint-disable @typescript-eslint/ban-ts-ignore */
 import { PlainTextDiff } from '@jupyterlab/git';
 import { DiffModel } from '@jupyterlab/git/lib/components/diff/model';
->>>>>>> caba62f7
 import { Widget } from '@lumino/widgets';
 import { IComment, IDiffOptions, IThread } from '../../tokens';
 import { generateNode } from '../../utils';
